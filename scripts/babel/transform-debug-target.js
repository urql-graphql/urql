--- conflicted
+++ resolved
@@ -1,4 +1,3 @@
-<<<<<<< HEAD
 const dispatchProperty = 'dispatchDebug';
 const visited = 'visitedByDebugTargetTransformer';
 
@@ -8,8 +7,7 @@
   }
 `.trim();
 
-=======
->>>>>>> ebb5ad1c
+
 const plugin = ({ template, types: t }) => {
   const wrapWithDevCheck = template(
     `
@@ -45,19 +43,12 @@
       },
       ExpressionStatement(path) {
         if (
-<<<<<<< HEAD
           !path.node[visited] &&
           path.node.expression.callee &&
           path.node.expression.callee.name === dispatchProperty
         ) {
           path.node[visited] = true;
           path.replaceWith(wrapWithDevCheck({ NODE: path.node }));
-=======
-          !path.node.expression.callee ||
-          path.node.expression.callee.name !== 'dispatchDebug'
-        ) {
-          return;
->>>>>>> ebb5ad1c
         }
 
         path.node.visitedByDebugTargetTransformer = true;
