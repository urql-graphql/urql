--- conflicted
+++ resolved
@@ -99,18 +99,10 @@
     "rollup": "^3.21.1",
     "rollup-plugin-cjs-check": "^1.0.2",
     "rollup-plugin-dts": "^5.3.0",
-<<<<<<< HEAD
-    "rollup-plugin-generate-package-json": "^3.2.0",
-    "rollup-plugin-visualizer": "^5.9.0",
-    "tar": "^6.1.13",
-    "terser": "^5.16.6",
-    "typescript": "^5.0.4",
-=======
     "rollup-plugin-visualizer": "^5.9.0",
     "tar": "^6.1.13",
     "terser": "^5.17.1",
-    "typescript": "^4.9.5",
->>>>>>> 390296e7
+    "typescript": "^5.0.4",
     "vite": "^3.2.4",
     "vite-tsconfig-paths": "^4.2.0",
     "vitest": "^0.30.1"
