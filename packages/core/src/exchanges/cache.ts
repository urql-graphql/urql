--- conflicted
+++ resolved
@@ -59,11 +59,7 @@
         const cachedResult = resultCache.get(operation.key);
 
         if (cachedResult) {
-<<<<<<< HEAD
-          client.eventTarget!.dispatchEvent({
-=======
-          client.debugTarget.dispatchEvent({
->>>>>>> 80baaa26
+          client.debugTarget!.dispatchEvent({
             type: 'cacheHit',
             message: 'A cache hit has occured',
             data: { value: cachedResult },
@@ -150,11 +146,7 @@
     ...(additionalTypenames || []),
   ];
 
-<<<<<<< HEAD
-  client.eventTarget!.dispatchEvent({
-=======
-  client.debugTarget.dispatchEvent({
->>>>>>> 80baaa26
+  client.debugTarget!.dispatchEvent({
     type: 'cacheInvalidation',
     message: `The following typenames have been invalidated: ${typenames}`,
     operation: response.operation,
