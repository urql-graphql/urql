/* eslint-disable @typescript-eslint/no-use-before-define */

import {
  filter,
  makeSubject,
  onEnd,
  onStart,
  pipe,
  share,
  Source,
  take,
  takeUntil,
  merge,
  interval,
  fromValue,
  switchMap,
  publish,
  subscribe,
  map,
} from 'wonka';

import {
  composeExchanges,
  defaultExchanges,
  fallbackExchangeIO,
} from './exchanges';

import {
  Exchange,
  GraphQLRequest,
  Operation,
  OperationContext,
  OperationResult,
  OperationType,
  RequestPolicy,
  PromisifiedSource,
} from './types';

import {
  createRequest,
  toSuspenseSource,
  withPromise,
  maskTypename,
} from './utils';

import { DocumentNode } from 'graphql';
import { Target } from './utils/Target';

/** Options for configuring the URQL [client]{@link Client}. */
export interface ClientOptions {
  /** Target endpoint URL such as `https://my-target:8080/graphql`. */
  url: string;
  /** Any additional options to pass to fetch. */
  fetchOptions?: RequestInit | (() => RequestInit);
  /** An alternative fetch implementation. */
  fetch?: typeof fetch;
  /** An ordered array of Exchanges. */
  exchanges?: Exchange[];
  /** Activates support for Suspense. */
  suspense?: boolean;
  /** The default request policy for requests. */
  requestPolicy?: RequestPolicy;
  /** Use HTTP GET for queries. */
  preferGetMethod?: boolean;
  /** Mask __typename from results. */
  maskTypename?: boolean;
}

interface ActiveOperations {
  [operationKey: string]: number;
}

export const createClient = (opts: ClientOptions) => new Client(opts);

/** The URQL application-wide client library. Each execute method starts a GraphQL request and returns a stream of results. */
export class Client {
  // Event target for monitoring
<<<<<<< HEAD
  eventTarget?: Target;
=======
  _debugTarget = new Target();
>>>>>>> 80baaa26

  // These are variables derived from ClientOptions
  url: string;
  fetch?: typeof fetch;
  fetchOptions?: RequestInit | (() => RequestInit);
  exchange: Exchange;
  suspense: boolean;
  preferGetMethod: boolean;
  requestPolicy: RequestPolicy;
  maskTypename: boolean;

  // These are internals to be used to keep track of operations
  dispatchOperation: (operation: Operation) => void;
  operations$: Source<Operation>;
  results$: Source<OperationResult>;
  activeOperations = Object.create(null) as ActiveOperations;

  constructor(opts: ClientOptions) {
    if (process.env.NODE_ENV !== 'production') {
      this.eventTarget = new Target();
    }

    if (process.env.NODE_ENV !== 'production' && !opts.url) {
      throw new Error('You are creating an urql-client without a url.');
    }

    this.url = opts.url;
    this.fetchOptions = opts.fetchOptions;
    this.fetch = opts.fetch;
    this.suspense = !!opts.suspense;
    this.requestPolicy = opts.requestPolicy || 'cache-first';
    this.preferGetMethod = !!opts.preferGetMethod;
    this.maskTypename = !!opts.maskTypename;

    // This subject forms the input of operations; executeOperation may be
    // called to dispatch a new operation on the subject
    const { source: operations$, next: nextOperation } = makeSubject<
      Operation
    >();
    this.operations$ = operations$;

    // Internally operations aren't always dispatched immediately
    // Since exchanges can dispatch and reexecute operations themselves,
    // if we're inside an exchange we instead queue the operation and flush
    // them in order after
    const queuedOperations: Operation[] = [];
    let isDispatching = false;

    this.dispatchOperation = (operation: Operation) => {
      queuedOperations.push(operation);
      if (!isDispatching) {
        isDispatching = true;
        let queued;
        while ((queued = queuedOperations.shift()) !== undefined)
          nextOperation(queued);
        isDispatching = false;
      }
    };

    const exchanges =
      opts.exchanges !== undefined ? opts.exchanges : defaultExchanges;

    // All exchange are composed into a single one and are called using the constructed client
    // and the fallback exchange stream
    this.exchange = composeExchanges(exchanges);

    // All operations run through the exchanges in a pipeline-like fashion
    // and this observable then combines all their results
    this.results$ = share(
      this.exchange({
        client: this,
        forward: fallbackExchangeIO,
      })(this.operations$)
    );

    // Prevent the `results$` exchange pipeline from being closed by active
    // cancellations cascading up from components
    pipe(this.results$, publish);
  }

  private createOperationContext = (
    opts?: Partial<OperationContext>
  ): OperationContext => ({
    url: this.url,
    fetchOptions: this.fetchOptions,
    fetch: this.fetch,
    preferGetMethod: this.preferGetMethod,
    ...opts,
    requestPolicy: (opts || {}).requestPolicy || this.requestPolicy,
  });

  createRequestOperation = (
    type: OperationType,
    request: GraphQLRequest,
    opts?: Partial<OperationContext>
  ): Operation => ({
    key: request.key,
    query: request.query,
    variables: request.variables,
    operationName: type,
    context: this.createOperationContext(opts),
  });

  /** Counts up the active operation key and dispatches the operation */
  private onOperationStart(operation: Operation) {
    const { key } = operation;
    this.activeOperations[key] = (this.activeOperations[key] || 0) + 1;
    this.dispatchOperation(operation);
  }

  /** Deletes an active operation's result observable and sends a teardown signal through the exchange pipeline */
  private onOperationEnd(operation: Operation) {
    const { key } = operation;
    const prevActive = this.activeOperations[key] || 0;
    const newActive = (this.activeOperations[key] =
      prevActive <= 0 ? 0 : prevActive - 1);

    if (newActive <= 0) {
      this.dispatchOperation({ ...operation, operationName: 'teardown' });
    }
  }

  /** Executes an Operation by sending it through the exchange pipeline It returns an observable that emits all related exchange results and keeps track of this observable's subscribers. A teardown signal will be emitted when no subscribers are listening anymore. */
  executeRequestOperation(operation: Operation): Source<OperationResult> {
    const { key, operationName } = operation;
    let operationResults$ = pipe(
      this.results$,
      filter((res: OperationResult) => res.operation.key === key)
    );

    if (this.maskTypename) {
      operationResults$ = pipe(
        operationResults$,
        map(res => {
          res.data = maskTypename(res.data);
          return res;
        })
      );
    }

    if (operationName === 'mutation') {
      // A mutation is always limited to just a single result and is never shared
      return pipe(
        operationResults$,
        onStart<OperationResult>(() => this.dispatchOperation(operation)),
        take(1)
      );
    }

    const teardown$ = pipe(
      this.operations$,
      filter(
        (op: Operation) => op.operationName === 'teardown' && op.key === key
      )
    );

    const result$ = pipe(
      operationResults$,
      takeUntil(teardown$),
      onStart<OperationResult>(() => {
        this.onOperationStart(operation);
      }),
      onEnd<OperationResult>(() => {
        this.onOperationEnd(operation);
      })
    );

    return operation.context.suspense !== false &&
      this.suspense &&
      operationName === 'query'
      ? toSuspenseSource<OperationResult>(result$ as Source<OperationResult>)
      : (result$ as Source<OperationResult>);
  }

  reexecuteOperation = (operation: Operation) => {
    // Reexecute operation only if any subscribers are still subscribed to the
    // operation's exchange results
    if ((this.activeOperations[operation.key] || 0) > 0) {
      this.dispatchOperation(operation);
    }
  };

  query<Data = any, Variables extends object = {}>(
    query: DocumentNode | string,
    variables?: Variables,
    context?: Partial<OperationContext>
  ): PromisifiedSource<OperationResult<Data>> {
    if (!context || typeof context.suspense !== 'boolean') {
      context = { ...context, suspense: false };
    }

    return withPromise<OperationResult<Data>>(
      this.executeQuery(createRequest(query, variables), context)
    );
  }

  readQuery<Data = any, Variables extends object = {}>(
    query: DocumentNode | string,
    variables?: Variables,
    context?: Partial<OperationContext>
  ): OperationResult<Data> | null {
    let result: OperationResult<Data> | null = null;

    pipe(
      this.executeQuery(createRequest(query, variables), context),
      subscribe(res => {
        result = res;
      })
    ).unsubscribe();

    return result;
  }

  executeQuery = <Data = any>(
    query: GraphQLRequest,
    opts?: Partial<OperationContext>
  ): Source<OperationResult<Data>> => {
    const operation = this.createRequestOperation('query', query, opts);
    const response$ = this.executeRequestOperation(operation);
    const { pollInterval } = operation.context;

    if (pollInterval) {
      return pipe(
        merge([fromValue(0), interval(pollInterval)]),
        switchMap(() => response$)
      );
    }

    return response$;
  };

  executeSubscription = (
    query: GraphQLRequest,
    opts?: Partial<OperationContext>
  ): Source<OperationResult> => {
    const operation = this.createRequestOperation('subscription', query, opts);
    return this.executeRequestOperation(operation);
  };

  mutation<Data = any, Variables extends object = {}>(
    query: DocumentNode | string,
    variables?: Variables,
    context?: Partial<OperationContext>
  ): PromisifiedSource<OperationResult<Data>> {
    return withPromise<OperationResult<Data>>(
      this.executeMutation(createRequest(query, variables), context)
    );
  }

  executeMutation = <Data = any>(
    query: GraphQLRequest,
    opts?: Partial<OperationContext>
  ): Source<OperationResult<Data>> => {
    const operation = this.createRequestOperation('mutation', query, opts);
    return this.executeRequestOperation(operation);
  };
<<<<<<< HEAD
=======

  public get debugTarget() {
    return this._debugTarget;
  }
>>>>>>> 80baaa26
}<|MERGE_RESOLUTION|>--- conflicted
+++ resolved
@@ -75,11 +75,7 @@
 /** The URQL application-wide client library. Each execute method starts a GraphQL request and returns a stream of results. */
 export class Client {
   // Event target for monitoring
-<<<<<<< HEAD
-  eventTarget?: Target;
-=======
-  _debugTarget = new Target();
->>>>>>> 80baaa26
+  debugTarget: Target;
 
   // These are variables derived from ClientOptions
   url: string;
@@ -99,7 +95,7 @@
 
   constructor(opts: ClientOptions) {
     if (process.env.NODE_ENV !== 'production') {
-      this.eventTarget = new Target();
+      this.debugTarget = new Target();
     }
 
     if (process.env.NODE_ENV !== 'production' && !opts.url) {
@@ -336,11 +332,4 @@
     const operation = this.createRequestOperation('mutation', query, opts);
     return this.executeRequestOperation(operation);
   };
-<<<<<<< HEAD
-=======
-
-  public get debugTarget() {
-    return this._debugTarget;
-  }
->>>>>>> 80baaa26
 }