/* eslint-disable react-hooks/rules-of-hooks */

<<<<<<< HEAD
import type { Ref } from 'vue';
import { isRef, reactive, ref, shallowRef, watch, watchEffect } from 'vue';
=======
import type { Ref, WatchStopHandle } from 'vue';
import { isRef, ref, shallowRef, watch, watchEffect } from 'vue';
>>>>>>> 5d9d1343

import type { Subscription, Source } from 'wonka';
import { pipe, subscribe, onEnd } from 'wonka';

import type {
  Client,
  AnyVariables,
  OperationResult,
  GraphQLRequestParams,
  CombinedError,
  OperationContext,
  RequestPolicy,
  Operation,
} from '@urql/core';
import { createRequest } from '@urql/core';

import { useClient } from './useClient';

import type { MaybeRef, MaybeRefObj } from './utils';
import { unref, updateShallowRef } from './utils';

/** Input arguments for the {@link useQuery} function.
 *
 * @param query - The GraphQL query that `useQuery` executes.
 * @param variables - The variables for the GraphQL query that `useQuery` executes.
 */
export type UseQueryArgs<
  Data = any,
  Variables extends AnyVariables = AnyVariables,
> = {
  /** Updates the {@link RequestPolicy} for the executed GraphQL query operation.
   *
   * @remarks
   * `requestPolicy` modifies the {@link RequestPolicy} of the GraphQL query operation
   * that `useQuery` executes, and indicates a caching strategy for cache exchanges.
   *
   * For example, when set to `'cache-and-network'`, {@link useQuery} will
   * receive a cached result with `stale: true` and an API request will be
   * sent in the background.
   *
   * @see {@link OperationContext.requestPolicy} for where this value is set.
   */
  requestPolicy?: MaybeRef<RequestPolicy>;
  /** Updates the {@link OperationContext} for the executed GraphQL query operation.
   *
   * @remarks
   * `context` may be passed to {@link useQuery}, to update the {@link OperationContext}
   * of a query operation. This may be used to update the `context` that exchanges
   * will receive for a single hook.
   *
   * @example
   * ```ts
   * const result = useQuery({
   *   query,
   *   context: {
   *     additionalTypenames: ['Item'],
   *   },
   * });
   * ```
   */
  context?: MaybeRef<Partial<OperationContext>>;
  /** Prevents {@link useQuery} from automatically executing GraphQL query operations.
   *
   * @remarks
   * `pause` may be set to `true` to stop {@link useQuery} from executing
   * automatically. This will pause the query until {@link UseQueryState.resume}
   * is called, or, if `pause` is a reactive ref of a boolean, until this
   * ref changes to `true`.
   *
   * @see {@link https://urql.dev/goto/docs/basics/vue#pausing-usequery} for
   * documentation on the `pause` option.
   */
  pause?: MaybeRef<boolean>;
} & MaybeRefObj<GraphQLRequestParams<Data, MaybeRefObj<Variables>>>;

/** State of the current query, your {@link useQuery} function is executing.
 *
 * @remarks
 * `UseQueryState` is returned by {@link useQuery} and
 * gives you the updating {@link OperationResult} of
 * GraphQL queries.
 *
 * Each value that is part of the result is wrapped in a reactive ref
 * and updates as results come in.
 *
 * Hint: Even when the query and variables update, the previous state of
 * the last result is preserved, which allows you to display the
 * previous state, while implementing a loading indicator separately.
 */
export interface UseQueryState<T = any, V extends AnyVariables = AnyVariables> {
  /** Indicates whether `useQuery` is waiting for a new result.
   *
   * @remarks
   * When `useQuery` receives a new query and/or variables, it will
   * start executing the new query operation and `fetching` is set to
   * `true` until a result arrives.
   *
   * Hint: This is subtly different than whether the query is actually
   * fetching, and doesn’t indicate whether a query is being re-executed
   * in the background. For this, see {@link UseQueryState.stale}.
   */
  fetching: Ref<boolean>;
  /** Indicates that the state is not fresh and a new result will follow.
   *
   * @remarks
   * The `stale` flag is set to `true` when a new result for the query
   * is expected and `useQuery` is waiting for it. This may indicate that
   * a new request is being requested in the background.
   *
   * @see {@link OperationResult.stale} for the source of this value.
   */
  stale: Ref<boolean>;
  /** Reactive {@link OperationResult.data} for the executed query. */
  data: Ref<T | undefined>;
  /** Reactive {@link OperationResult.error} for the executed query. */
  error: Ref<CombinedError | undefined>;
  /** Reactive {@link OperationResult.extensions} for the executed query. */
  extensions: Ref<Record<string, any> | undefined>;
  /** Reactive {@link Operation} that the current state is for.
   *
   * @remarks
   * This is the {@link Operation} that is currently being executed.
   * When {@link UseQueryState.fetching} is `true`, this is the
   * last `Operation` that the current state was for.
   */
  operation: Ref<Operation<T, V> | undefined>;
  /** Indicates whether {@link useQuery} is currently paused.
   *
   * @remarks
   * When `useQuery` has been paused, it will stop receiving updates
   * from the {@link Client} and won’t execute query operations, until
   * {@link UseQueryArgs.pause} becomes `true` or {@link UseQueryState.resume}
   * is called.
   *
   * @see {@link https://urql.dev/goto/docs/basics/vue#pausing-usequery} for
   * documentation on the `pause` option.
   */
  isPaused: Ref<boolean>;
  /** Resumes {@link useQuery} if it’s currently paused.
   *
   * @remarks
   * Resumes or starts {@link useQuery}’s query, if it’s currently paused.
   *
   * @see {@link https://urql.dev/goto/docs/basics/vue#pausing-usequery} for
   * documentation on the `pause` option.
   */
  resume(): void;
  /** Pauses {@link useQuery} to stop it from executing the query.
   *
   * @remarks
   * Pauses {@link useQuery}’s query, which stops it from receiving updates
   * from the {@link Client} and to stop the ongoing query operation.
   *
   * @see {@link https://urql.dev/goto/docs/basics/vue#pausing-usequery} for
   * documentation on the `pause` option.
   */
  pause(): void;
  /** Triggers {@link useQuery} to execute a new GraphQL query operation.
   *
   * @param opts - optionally, context options that will be merged with
   * {@link UseQueryArgs.context} and the `Client`’s options.
   *
   * @remarks
   * When called, {@link useQuery} will re-execute the GraphQL query operation
   * it currently holds, unless it’s currently paused.
   *
   * This is useful for re-executing a query and get a new network result,
   * by passing a new request policy.
   *
   * ```ts
   * const result = useQuery({ query });
   *
   * const refresh = () => {
   *   // Re-execute the query with a network-only policy, skipping the cache
   *   result.executeQuery({ requestPolicy: 'network-only' });
   * };
   * ```
   */
  executeQuery(opts?: Partial<OperationContext>): UseQueryResponse<T, V>;
}

/** Return value of {@link useQuery}, which is an awaitable {@link UseQueryState}.
 *
 * @remarks
 * {@link useQuery} returns a {@link UseQueryState} but may also be
 * awaited inside a Vue `async setup()` function. If it’s awaited
 * the query is executed before resolving.
 */
export type UseQueryResponse<
  T,
  V extends AnyVariables = AnyVariables,
> = UseQueryState<T, V> & PromiseLike<UseQueryState<T, V>>;

const watchOptions = {
  flush: 'pre' as const,
};

/** Function to run a GraphQL query and get reactive GraphQL results.
 *
 * @param args - a {@link UseQueryArgs} object, to pass a `query`, `variables`, and options.
 * @returns a {@link UseQueryResponse} object.
 *
 * @remarks
 * `useQuery` allows GraphQL queries to be defined and executed inside
 * Vue `setup` functions.
 * Given {@link UseQueryArgs.query}, it executes the GraphQL query with the
 * provided {@link Client}.
 *
 * The returned result’s reactive values update when the `Client` has
 * new results for the query, and changes when your input `args` change.
 *
 * Additionally, `useQuery` may also be awaited inside an `async setup()`
 * function to use Vue’s Suspense feature.
 *
 * @see {@link https://urql.dev/goto/docs/basics/vue#queries} for `useQuery` docs.
 *
 * @example
 * ```ts
 * import { gql, useQuery } from '@urql/vue';
 *
 * const TodosQuery = gql`
 *   query { todos { id, title } }
 * `;
 *
 * export default {
 *   setup() {
 *     const result = useQuery({ query: TodosQuery });
 *     return { data: result.data };
 *   },
 * };
 * ```
 */
export function useQuery<T = any, V extends AnyVariables = AnyVariables>(
  args: UseQueryArgs<T, V>
): UseQueryResponse<T, V> {
  return callUseQuery(args);
}

export function callUseQuery<T = any, V extends AnyVariables = AnyVariables>(
<<<<<<< HEAD
  _args: UseQueryArgs<T, V>,
  client: Ref<Client> = useClient()
=======
  args: UseQueryArgs<T, V>,
  client: Ref<Client> = useClient(),
  stops: WatchStopHandle[] = []
>>>>>>> 5d9d1343
): UseQueryResponse<T, V> {
  const data: Ref<T | undefined> = ref();
  const stale: Ref<boolean> = ref(false);
  const fetching: Ref<boolean> = ref(false);
  const error: Ref<CombinedError | undefined> = shallowRef();
  const operation: Ref<Operation<T, V> | undefined> = shallowRef();
  const extensions: Ref<Record<string, any> | undefined> = shallowRef();

  const isPaused: Ref<boolean> = ref(!!unref(args.pause));
  if (isRef(args.pause) || typeof args.pause === 'function') {
    watch(args.pause, value => (isPaused.value = value));
  }

  const input = shallowRef({
    request: createRequest<T, V>(unref(args.query), unref(args.variables) as V),
    requestPolicy: unref(args.requestPolicy),
    isPaused: isPaused.value,
  });

  const source: Ref<Source<OperationResult<T, V>> | undefined> = ref();

  watchEffect(() => {
    updateShallowRef(input, {
      request: createRequest<T, V>(
        unref(args.query),
        unref(args.variables) as V
      ),
      requestPolicy: unref(args.requestPolicy),
      isPaused: isPaused.value,
    });
  }, watchOptions);

  watchEffect(() => {
    source.value = !input.value.isPaused
      ? client.value.executeQuery<T, V>(input.value.request, {
          requestPolicy: unref(args.requestPolicy),
          ...unref(args.context),
        })
      : undefined;
  }, watchOptions);

  const state: UseQueryState<T, V> = {
    data,
    stale,
    error,
    operation,
    extensions,
    fetching,
    isPaused,
    executeQuery(opts?: Partial<OperationContext>): UseQueryResponse<T, V> {
      const s = (source.value = client.value.executeQuery<T, V>(
        input.value.request,
        {
          requestPolicy: unref(args.requestPolicy),
          ...unref(args.context),
          ...opts,
        }
      ));

      return {
        ...response,
        then(onFulfilled, onRejected) {
          let sub: Subscription | void;
          return new Promise<UseQueryState<T, V>>(resolve => {
            let hasResult = false;
            sub = pipe(
              s,
              subscribe(() => {
                if (!state.fetching.value && !state.stale.value) {
                  if (sub) sub.unsubscribe();
                  hasResult = true;
                  resolve(state);
                }
              })
            );
            if (hasResult) sub.unsubscribe();
          }).then(onFulfilled, onRejected);
        },
      };
    },
    pause() {
      isPaused.value = true;
    },
    resume() {
      isPaused.value = false;
    },
  };

  watchEffect(
    onInvalidate => {
      if (source.value) {
        fetching.value = true;
        stale.value = false;

        onInvalidate(
          pipe(
            source.value,
            onEnd(() => {
              fetching.value = false;
              stale.value = false;
            }),
            subscribe(res => {
              data.value = res.data;
              stale.value = !!res.stale;
              fetching.value = false;
              error.value = res.error;
              operation.value = res.operation;
              extensions.value = res.extensions;
            })
          ).unsubscribe
        );
      } else {
        fetching.value = false;
        stale.value = false;
      }
    },
    {
      // NOTE: This part of the query pipeline is only initialised once and will need
      // to do so synchronously
      flush: 'sync',
    }
  );

  const response: UseQueryResponse<T, V> = {
    ...state,
    then(onFulfilled, onRejected) {
      let sub: Subscription | void;
      const promise = new Promise<UseQueryState<T, V>>(resolve => {
        if (!source.value) return resolve(state);
        let hasResult = false;
        sub = pipe(
          source.value,
          subscribe(() => {
            if (!state.fetching.value && !state.stale.value) {
              if (sub) sub.unsubscribe();
              hasResult = true;
              resolve(state);
            }
          })
        );
        if (hasResult) sub.unsubscribe();
      });

      return promise.then(onFulfilled, onRejected);
    },
  };

  return response;
}<|MERGE_RESOLUTION|>--- conflicted
+++ resolved
@@ -1,12 +1,7 @@
 /* eslint-disable react-hooks/rules-of-hooks */
 
-<<<<<<< HEAD
 import type { Ref } from 'vue';
-import { isRef, reactive, ref, shallowRef, watch, watchEffect } from 'vue';
-=======
-import type { Ref, WatchStopHandle } from 'vue';
 import { isRef, ref, shallowRef, watch, watchEffect } from 'vue';
->>>>>>> 5d9d1343
 
 import type { Subscription, Source } from 'wonka';
 import { pipe, subscribe, onEnd } from 'wonka';
@@ -246,14 +241,8 @@
 }
 
 export function callUseQuery<T = any, V extends AnyVariables = AnyVariables>(
-<<<<<<< HEAD
-  _args: UseQueryArgs<T, V>,
-  client: Ref<Client> = useClient()
-=======
   args: UseQueryArgs<T, V>,
   client: Ref<Client> = useClient(),
-  stops: WatchStopHandle[] = []
->>>>>>> 5d9d1343
 ): UseQueryResponse<T, V> {
   const data: Ref<T | undefined> = ref();
   const stale: Ref<boolean> = ref(false);
