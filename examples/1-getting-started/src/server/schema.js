--- conflicted
+++ resolved
@@ -1,8 +1,5 @@
-<<<<<<< HEAD
 let idCounter = 2;
-=======
 
->>>>>>> deb2d479
 const store = {
   todos: [
     {
