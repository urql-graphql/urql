{
  "name": "@urql/exchange-graphcache",
  "version": "7.2.3",
  "description": "A normalized and configurable cache exchange for urql",
  "sideEffects": false,
  "homepage": "https://formidable.com/open-source/urql/docs/graphcache",
  "bugs": "https://github.com/urql-graphql/urql/issues",
  "license": "MIT",
  "author": "urql GraphQL Contributors",
  "repository": {
    "type": "git",
    "url": "https://github.com/urql-graphql/urql.git",
    "directory": "exchanges/graphcache"
  },
  "keywords": [
    "urql",
    "state management",
    "normalized cache",
    "cache",
    "formidablelabs",
    "exchanges"
  ],
  "main": "dist/urql-exchange-graphcache",
  "module": "dist/urql-exchange-graphcache.mjs",
  "types": "dist/urql-exchange-graphcache.d.ts",
  "source": "src/index.ts",
  "exports": {
    ".": {
      "types": "./dist/urql-exchange-graphcache.d.ts",
      "import": "./dist/urql-exchange-graphcache.mjs",
      "require": "./dist/urql-exchange-graphcache.js",
      "source": "./src/index.ts"
    },
    "./package.json": "./package.json",
    "./extras": {
      "types": "./dist/urql-exchange-graphcache-extras.d.ts",
      "import": "./dist/urql-exchange-graphcache-extras.mjs",
      "require": "./dist/urql-exchange-graphcache-extras.js",
      "source": "./src/extras/index.ts"
    },
    "./default-storage": {
      "types": "./dist/urql-exchange-graphcache-default-storage.d.ts",
      "import": "./dist/urql-exchange-graphcache-default-storage.mjs",
      "require": "./dist/urql-exchange-graphcache-default-storage.js",
      "source": "./src/default-storage/index.ts"
    }
  },
  "files": [
    "LICENSE",
    "CHANGELOG.md",
    "README.md",
    "dist/",
    "extras/",
    "default-storage/"
  ],
  "scripts": {
    "test": "vitest",
    "clean": "rimraf dist extras",
    "check": "tsc --noEmit",
    "lint": "eslint --ext=js,jsx,ts,tsx .",
    "build": "rollup -c ../../scripts/rollup/config.mjs",
    "prepare": "node ../../scripts/prepare/index.js",
    "prepublishOnly": "run-s clean build"
  },
  "peerDependencies": {
    "@urql/core": "^5.0.0"
  },
  "dependencies": {
<<<<<<< HEAD
    "@0no-co/graphql.web": "^1.0.13",
    "@urql/core": "workspace:^5.1.0",
=======
    "@0no-co/graphql.web": "^1.0.5",
    "@urql/core": "workspace:^5.1.1",
>>>>>>> 48f433a4
    "wonka": "^6.3.2"
  },
  "devDependencies": {
    "@cypress/react": "^8.0.2",
    "@urql/core": "workspace:*",
    "@urql/exchange-execute": "workspace:*",
    "@urql/introspection": "workspace:*",
    "cypress": "^13.14.0",
    "graphql": "^16.6.0",
    "react": "^17.0.1",
    "react-dom": "^17.0.1",
    "urql": "workspace:*"
  },
  "publishConfig": {
    "access": "public",
    "provenance": true
  }
}<|MERGE_RESOLUTION|>--- conflicted
+++ resolved
@@ -66,13 +66,9 @@
     "@urql/core": "^5.0.0"
   },
   "dependencies": {
-<<<<<<< HEAD
     "@0no-co/graphql.web": "^1.0.13",
-    "@urql/core": "workspace:^5.1.0",
-=======
     "@0no-co/graphql.web": "^1.0.5",
     "@urql/core": "workspace:^5.1.1",
->>>>>>> 48f433a4
     "wonka": "^6.3.2"
   },
   "devDependencies": {
