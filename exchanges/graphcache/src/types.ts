--- conflicted
+++ resolved
@@ -166,18 +166,10 @@
   };
 }
 
-<<<<<<< HEAD
 export type OptimisticMutationResolver<
   Args = Variables,
   Result = null | Data | NullArray<Data>
-> = (vars: Args, cache: Cache, info: ResolveInfo) => Result;
-=======
-export type OptimisticMutationResolver = (
-  vars: Variables,
-  cache: Cache,
-  info: ResolveInfo
-) => Link<Data>;
->>>>>>> fd9dcf62
+> = (vars: Args, cache: Cache, info: ResolveInfo) => Link<Data>;
 
 export interface OptimisticMutationConfig {
   [mutationFieldName: string]: OptimisticMutationResolver;
