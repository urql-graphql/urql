--- conflicted
+++ resolved
@@ -47,16 +47,11 @@
   const executeSubscription = useCallback(() => {
     unsubscribe.current();
     [unsubscribe.current] = pipe(
-<<<<<<< HEAD
       client.executeSubscription(request, {
         ...devtoolsContext,
         ...args.context,
       }),
-      subscribe(({ data, error }) => {
-=======
-      client.executeSubscription(request, devtoolsContext),
       subscribe(({ data, error, extensions }) => {
->>>>>>> df6e090a
         setState(s => ({
           fetching: true,
           data: handler !== undefined ? handler(s.data, data) : data,
