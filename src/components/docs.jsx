--- conflicted
+++ resolved
@@ -98,10 +98,6 @@
         <div className="Docs">
           <h1>Peruse the documentation</h1>
         </div>
-<<<<<<< HEAD
-         <div className="Docs" ref="code" dangerouslySetInnerHTML={{__html: spectacleDocs}}>
-         </div>
-=======
        <div className="Docs" dangerouslySetInnerHTML={{__html: spectacleDocs}}>
        </div>
        <div className="Docs">
@@ -109,7 +105,6 @@
            <a className="Button" href="https://github.com/FormidableLabs/spectacle-boilerplate/">Get started with the boilerplate</a>
          </p>
        </div>
->>>>>>> 01772b21
       </section>
     );
   }
