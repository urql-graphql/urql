--- conflicted
+++ resolved
@@ -5,13 +5,9 @@
     "packages/preact-urql",
     "packages/svelte-urql",
     "exchanges/graphcache",
-<<<<<<< HEAD
-    "exchanges/suspense",
-    "exchanges/multipart-fetch"
-=======
+    "exchanges/multipart-fetch",
     "exchanges/retry",
     "exchanges/suspense"
->>>>>>> e66c1962
   ],
   "sandboxes": [
     "urql-issue-template-client-iui0o"
